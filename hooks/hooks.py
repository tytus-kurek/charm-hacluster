#!/usr/bin/python
#
# Copyright 2012 Canonical Ltd.
#
import shutil
import os
<<<<<<< HEAD
import sys
=======
import glob
from base64 import b64decode
>>>>>>> dbb79505

import pcmk
import hacluster
import socket

from charmhelpers.core.hookenv import (
    log,
    DEBUG,
    INFO,
    related_units,
    relation_ids,
    relation_set,
    config,
    Hooks,
    UnregisteredHookError,
)

from charmhelpers.core.host import (
    service_stop,
    service_running,
    mkdir,
)

from charmhelpers.fetch import (
    apt_install,
    apt_purge,
    filter_installed_packages,
)

from charmhelpers.contrib.hahelpers.cluster import (
    peer_units,
    oldest_peer
)

from utils import (
    get_corosync_conf,
    assert_charm_supports_ipv6,
    get_cluster_nodes,
    parse_data,
    configure_corosync,
    configure_stonith,
    configure_monitor_host,
    configure_cluster_global,
)

from charmhelpers.contrib.charmsupport import nrpe

hooks = Hooks()

<<<<<<< HEAD
PACKAGES = ['corosync', 'pacemaker', 'python-netaddr', 'ipmitool']
=======
COROSYNC_CONF = '/etc/corosync/corosync.conf'
COROSYNC_DEFAULT = '/etc/default/corosync'
COROSYNC_AUTHKEY = '/etc/corosync/authkey'

COROSYNC_CONF_FILES = [
    COROSYNC_DEFAULT,
    COROSYNC_AUTHKEY,
    COROSYNC_CONF
]

PACKAGES = ['corosync', 'pacemaker', 'python-netaddr', 'ipmitool',
            'libnagios-plugin-perl']
SUPPORTED_TRANSPORTS = ['udp', 'udpu', 'multicast', 'unicast']
>>>>>>> dbb79505


@hooks.hook()
def install():
    # NOTE(dosaboy): we currently disallow upgrades due to bug #1382842. This
    # should be removed once the pacemaker package is fixed.
    apt_install(filter_installed_packages(PACKAGES), fatal=True)
    # NOTE(adam_g) rbd OCF only included with newer versions of
    # ceph-resource-agents. Bundle /w charm until we figure out a
    # better way to install it.
    mkdir('/usr/lib/ocf/resource.d/ceph')
    if not os.path.isfile('/usr/lib/ocf/resource.d/ceph/rbd'):
        shutil.copy('ocf/ceph/rbd', '/usr/lib/ocf/resource.d/ceph/rbd')

<<<<<<< HEAD
=======
_deprecated_transport_values = {"multicast": "udp", "unicast": "udpu"}


def get_transport():
    transport = config('corosync_transport')
    val = _deprecated_transport_values.get(transport, transport)
    if val not in ['udp', 'udpu']:
        msg = ("Unsupported corosync_transport type '%s' - supported "
               "types are: %s" % (transport, ', '.join(SUPPORTED_TRANSPORTS)))
        raise ValueError(msg)
    return val


def get_corosync_id(unit_name):
    # Corosync nodeid 0 is reserved so increase all the nodeids to avoid it
    off_set = 1000
    return off_set + int(unit_name.split('/')[1])


def get_ha_nodes():
    ha_units = peer_ips(peer_relation='hanode')
    ha_units[local_unit()] = unit_private_ip()
    ha_nodes = {}
    for unit in ha_units:
        corosync_id = get_corosync_id(unit)
        ha_nodes[corosync_id] = get_host_ip(ha_units[unit])
    return ha_nodes


def get_corosync_conf():
    if config('prefer-ipv6'):
        ip_version = 'ipv6'
        bindnetaddr = hacluster.get_ipv6_network_address
    else:
        ip_version = 'ipv4'
        bindnetaddr = hacluster.get_network_address
    # NOTE(jamespage) use local charm configuration over any provided by
    # principle charm
    conf = {
        'corosync_bindnetaddr':
        bindnetaddr(config('corosync_bindiface')),
        'corosync_mcastport': config('corosync_mcastport'),
        'corosync_mcastaddr': config('corosync_mcastaddr'),
        'ip_version': ip_version,
        'ha_nodes': get_ha_nodes(),
        'transport': get_transport(),
        'debug': config('debug'),
    }
    if None not in conf.itervalues():
        return conf

    conf = {}

    if config('netmtu'):
        conf['netmtu'] = config('netmtu')

    for relid in relation_ids('ha'):
        for unit in related_units(relid):
            bindiface = relation_get('corosync_bindiface',
                                     unit, relid)
            conf = {
                'corosync_bindnetaddr': bindnetaddr(bindiface),
                'corosync_mcastport': relation_get('corosync_mcastport',
                                                   unit, relid),
                'corosync_mcastaddr': config('corosync_mcastaddr'),
                'ip_version': ip_version,
                'ha_nodes': get_ha_nodes(),
                'transport': get_transport(),
                'debug': config('debug'),
            }

            if config('prefer-ipv6'):
                conf['nodeid'] = get_corosync_id(local_unit())
            if None not in conf.itervalues():
                return conf
    missing = [k for k, v in conf.iteritems() if v is None]
    log('Missing required configuration: %s' % missing)
    return None


def emit_corosync_conf():
    corosync_conf_context = get_corosync_conf()
    if corosync_conf_context:
        write_file(path=COROSYNC_CONF,
                   content=render_template('corosync.conf',
                                           corosync_conf_context))
        return True
    else:
        return False


def emit_base_conf():
    corosync_default_context = {'corosync_enabled': 'yes'}
    write_file(path=COROSYNC_DEFAULT,
               content=render_template('corosync',
                                       corosync_default_context))

    corosync_key = config('corosync_key')
    if corosync_key:
        write_file(path=COROSYNC_AUTHKEY,
                   content=b64decode(corosync_key),
                   perms=0o400)
        return True
    else:
        return False

>>>>>>> dbb79505

@hooks.hook()
def config_changed():
    if config('prefer-ipv6'):
        assert_charm_supports_ipv6()

    corosync_key = config('corosync_key')
    if not corosync_key:
        raise Exception('No Corosync key supplied, cannot proceed')

    hacluster.enable_lsb_services('pacemaker')

    if configure_corosync():
        pcmk.wait_for_pcmk()
        configure_cluster_global()
        configure_monitor_host()
        configure_stonith()

    update_nrpe_config()


@hooks.hook()
def upgrade_charm():
    install()

    update_nrpe_config()


@hooks.hook('ha-relation-joined',
            'ha-relation-changed',
            'hanode-relation-joined',
            'hanode-relation-changed')
def ha_relation_changed():
    # Check that we are related to a principle and that
    # it has already provided the required corosync configuration
    if not get_corosync_conf():
        log('Unable to configure corosync right now, deferring configuration',
            level=INFO)
        return

    if relation_ids('hanode'):
        log('Ready to form cluster - informing peers', level=DEBUG)
        relation_set(relation_id=relation_ids('hanode')[0], ready=True)
    else:
        log('Ready to form cluster, but not related to peers just yet',
            level=INFO)
        return

    # Check that there's enough nodes in order to perform the
    # configuration of the HA cluster
    if len(get_cluster_nodes()) < int(config('cluster_count')):
        log('Not enough nodes in cluster, deferring configuration',
            level=INFO)
        return

    relids = relation_ids('ha')
    if len(relids) == 1:  # Should only ever be one of these
        # Obtain relation information
        relid = relids[0]
        units = related_units(relid)
        if len(units) < 1:
            log('No principle unit found, deferring configuration',
                level=INFO)
            return

        unit = units[0]
        log('Parsing cluster configuration using rid: %s, unit: %s' %
            (relid, unit), level=DEBUG)
        resources = parse_data(relid, unit, 'resources')
        delete_resources = parse_data(relid, unit, 'delete_resources')
        resource_params = parse_data(relid, unit, 'resource_params')
        groups = parse_data(relid, unit, 'groups')
        ms = parse_data(relid, unit, 'ms')
        orders = parse_data(relid, unit, 'orders')
        colocations = parse_data(relid, unit, 'colocations')
        clones = parse_data(relid, unit, 'clones')
        locations = parse_data(relid, unit, 'locations')
        init_services = parse_data(relid, unit, 'init_services')
    else:
        log('Related to %s ha services' % (len(relids)), level=DEBUG)
        return

    if True in [ra.startswith('ocf:openstack')
                for ra in resources.itervalues()]:
        apt_install('openstack-resource-agents')
    if True in [ra.startswith('ocf:ceph')
                for ra in resources.itervalues()]:
        apt_install('ceph-resource-agents')

    # NOTE: this should be removed in 15.04 cycle as corosync
    # configuration should be set directly on subordinate
    configure_corosync()
    pcmk.wait_for_pcmk()
    configure_cluster_global()
    configure_monitor_host()
    configure_stonith()

    # Only configure the cluster resources
    # from the oldest peer unit.
    if oldest_peer(peer_units()):
        log('Deleting Resources' % (delete_resources), level=DEBUG)
        for res_name in delete_resources:
            if pcmk.crm_opt_exists(res_name):
                log('Stopping and deleting resource %s' % res_name,
                    level=DEBUG)
                if pcmk.crm_res_running(res_name):
                    pcmk.commit('crm -w -F resource stop %s' % res_name)
                pcmk.commit('crm -w -F configure delete %s' % res_name)

        log('Configuring Resources: %s' % (resources), level=DEBUG)
        for res_name, res_type in resources.iteritems():
            # disable the service we are going to put in HA
            if res_type.split(':')[0] == "lsb":
                hacluster.disable_lsb_services(res_type.split(':')[1])
                if service_running(res_type.split(':')[1]):
                    service_stop(res_type.split(':')[1])
            elif (len(init_services) != 0 and
                  res_name in init_services and
                  init_services[res_name]):
                hacluster.disable_upstart_services(init_services[res_name])
                if service_running(init_services[res_name]):
                    service_stop(init_services[res_name])
            # Put the services in HA, if not already done so
            # if not pcmk.is_resource_present(res_name):
            if not pcmk.crm_opt_exists(res_name):
                if res_name not in resource_params:
                    cmd = 'crm -w -F configure primitive %s %s' % (res_name,
                                                                   res_type)
                else:
                    cmd = ('crm -w -F configure primitive %s %s %s' %
                           (res_name, res_type, resource_params[res_name]))

                pcmk.commit(cmd)
                log('%s' % cmd, level=DEBUG)
                if config('monitor_host'):
                    cmd = ('crm -F configure location Ping-%s %s rule '
                           '-inf: pingd lte 0' % (res_name, res_name))
                    pcmk.commit(cmd)

        log('Configuring Groups: %s' % (groups), level=DEBUG)
        for grp_name, grp_params in groups.iteritems():
            if not pcmk.crm_opt_exists(grp_name):
                cmd = ('crm -w -F configure group %s %s' %
                       (grp_name, grp_params))
                pcmk.commit(cmd)
                log('%s' % cmd, level=DEBUG)

        log('Configuring Master/Slave (ms): %s' % (ms), level=DEBUG)
        for ms_name, ms_params in ms.iteritems():
            if not pcmk.crm_opt_exists(ms_name):
                cmd = 'crm -w -F configure ms %s %s' % (ms_name, ms_params)
                pcmk.commit(cmd)
                log('%s' % cmd, level=DEBUG)

        log('Configuring Orders: %s' % (orders), level=DEBUG)
        for ord_name, ord_params in orders.iteritems():
            if not pcmk.crm_opt_exists(ord_name):
                cmd = 'crm -w -F configure order %s %s' % (ord_name,
                                                           ord_params)
                pcmk.commit(cmd)
                log('%s' % cmd, level=DEBUG)

        log('Configuring Colocations: %s' % colocations, level=DEBUG)
        for col_name, col_params in colocations.iteritems():
            if not pcmk.crm_opt_exists(col_name):
                cmd = 'crm -w -F configure colocation %s %s' % (col_name,
                                                                col_params)
                pcmk.commit(cmd)
                log('%s' % cmd, level=DEBUG)

        log('Configuring Clones: %s' % clones, level=DEBUG)
        for cln_name, cln_params in clones.iteritems():
            if not pcmk.crm_opt_exists(cln_name):
                cmd = 'crm -w -F configure clone %s %s' % (cln_name,
                                                           cln_params)
                pcmk.commit(cmd)
                log('%s' % cmd, level=DEBUG)

        log('Configuring Locations: %s' % locations, level=DEBUG)
        for loc_name, loc_params in locations.iteritems():
            if not pcmk.crm_opt_exists(loc_name):
                cmd = 'crm -w -F configure location %s %s' % (loc_name,
                                                              loc_params)
                pcmk.commit(cmd)
                log('%s' % cmd, level=DEBUG)

        for res_name, res_type in resources.iteritems():
            if len(init_services) != 0 and res_name in init_services:
                # Checks that the resources are running and started.
                # Ensure that clones are excluded as the resource is
                # not directly controllable (dealt with below)
                # Ensure that groups are cleaned up as a whole rather
                # than as individual resources.
                if (res_name not in clones.values() and
                    res_name not in groups.values() and
                        not pcmk.crm_res_running(res_name)):
                    # Just in case, cleanup the resources to ensure they get
                    # started in case they failed for some unrelated reason.
                    cmd = 'crm resource cleanup %s' % res_name
                    pcmk.commit(cmd)

        for cl_name in clones:
            # Always cleanup clones
            cmd = 'crm resource cleanup %s' % cl_name
            pcmk.commit(cmd)

        for grp_name in groups:
            # Always cleanup groups
            cmd = 'crm resource cleanup %s' % grp_name
            pcmk.commit(cmd)

    for rel_id in relation_ids('ha'):
        relation_set(relation_id=rel_id, clustered="yes")


@hooks.hook()
def stop():
    cmd = 'crm -w -F node delete %s' % socket.gethostname()
    pcmk.commit(cmd)
    apt_purge(['corosync', 'pacemaker'], fatal=True)


<<<<<<< HEAD
=======
def assert_charm_supports_ipv6():
    """Check whether we are able to support charms ipv6."""
    if lsb_release()['DISTRIB_CODENAME'].lower() < "trusty":
        raise Exception("IPv6 is not supported in the charms for Ubuntu "
                        "versions less than Trusty 14.04")


@hooks.hook('nrpe-external-master-relation-joined',
            'nrpe-external-master-relation-changed')
def update_nrpe_config():
    scripts_src = os.path.join(os.environ["CHARM_DIR"], "files",
                               "nrpe")
    scripts_dst = "/usr/local/lib/nagios/plugins"
    if not os.path.exists(scripts_dst):
        os.makedirs(scripts_dst)
    for fname in glob.glob(os.path.join(scripts_src, "*")):
        if os.path.isfile(fname):
            shutil.copy2(fname,
                         os.path.join(scripts_dst, os.path.basename(fname)))

    sudoers_src = os.path.join(os.environ["CHARM_DIR"], "files",
                               "sudoers")
    sudoers_dst = "/etc/sudoers.d"
    for fname in glob.glob(os.path.join(sudoers_src, "*")):
        if os.path.isfile(fname):
            shutil.copy2(fname,
                         os.path.join(sudoers_dst, os.path.basename(fname)))

    hostname = nrpe.get_nagios_hostname()
    current_unit = nrpe.get_nagios_unit_name()

    nrpe_setup = nrpe.NRPE(hostname=hostname)

    apt_install('python-dbus')

    # corosync/crm checks
    nrpe_setup.add_check(
        shortname='corosync_rings',
        description='Check Corosync rings {%s}' % current_unit,
        check_cmd='check_corosync_rings')
    nrpe_setup.add_check(
        shortname='crm_status',
        description='Check crm status {%s}' % current_unit,
        check_cmd='check_crm')

    # process checks
    nrpe_setup.add_check(
        shortname='corosync_proc',
        description='Check Corosync process {%s}' % current_unit,
        check_cmd='check_procs -c 1:1 -C corosync'
    )
    nrpe_setup.add_check(
        shortname='pacemakerd_proc',
        description='Check Pacemakerd process {%s}' % current_unit,
        check_cmd='check_procs -c 1:1 -C pacemakerd'
    )

    nrpe_setup.write()


>>>>>>> dbb79505
if __name__ == '__main__':
    try:
        hooks.execute(sys.argv)
    except UnregisteredHookError as e:
        log('Unknown hook {} - skipping.'.format(e), level=DEBUG)<|MERGE_RESOLUTION|>--- conflicted
+++ resolved
@@ -4,15 +4,10 @@
 #
 import shutil
 import os
-<<<<<<< HEAD
 import sys
-=======
 import glob
-from base64 import b64decode
->>>>>>> dbb79505
 
 import pcmk
-import hacluster
 import socket
 
 from charmhelpers.core.hookenv import (
@@ -53,15 +48,16 @@
     configure_stonith,
     configure_monitor_host,
     configure_cluster_global,
+    enable_lsb_services,
+    disable_lsb_services,
+    disable_upstart_services,
 )
 
 from charmhelpers.contrib.charmsupport import nrpe
 
 hooks = Hooks()
 
-<<<<<<< HEAD
 PACKAGES = ['corosync', 'pacemaker', 'python-netaddr', 'ipmitool']
-=======
 COROSYNC_CONF = '/etc/corosync/corosync.conf'
 COROSYNC_DEFAULT = '/etc/default/corosync'
 COROSYNC_AUTHKEY = '/etc/corosync/authkey'
@@ -75,7 +71,7 @@
 PACKAGES = ['corosync', 'pacemaker', 'python-netaddr', 'ipmitool',
             'libnagios-plugin-perl']
 SUPPORTED_TRANSPORTS = ['udp', 'udpu', 'multicast', 'unicast']
->>>>>>> dbb79505
+DEPRECATED_TRANSPORT_VALUES = {"multicast": "udp", "unicast": "udpu"}
 
 
 @hooks.hook()
@@ -90,14 +86,10 @@
     if not os.path.isfile('/usr/lib/ocf/resource.d/ceph/rbd'):
         shutil.copy('ocf/ceph/rbd', '/usr/lib/ocf/resource.d/ceph/rbd')
 
-<<<<<<< HEAD
-=======
-_deprecated_transport_values = {"multicast": "udp", "unicast": "udpu"}
-
 
 def get_transport():
     transport = config('corosync_transport')
-    val = _deprecated_transport_values.get(transport, transport)
+    val = DEPRECATED_TRANSPORT_VALUES.get(transport, transport)
     if val not in ['udp', 'udpu']:
         msg = ("Unsupported corosync_transport type '%s' - supported "
                "types are: %s" % (transport, ', '.join(SUPPORTED_TRANSPORTS)))
@@ -105,101 +97,6 @@
     return val
 
 
-def get_corosync_id(unit_name):
-    # Corosync nodeid 0 is reserved so increase all the nodeids to avoid it
-    off_set = 1000
-    return off_set + int(unit_name.split('/')[1])
-
-
-def get_ha_nodes():
-    ha_units = peer_ips(peer_relation='hanode')
-    ha_units[local_unit()] = unit_private_ip()
-    ha_nodes = {}
-    for unit in ha_units:
-        corosync_id = get_corosync_id(unit)
-        ha_nodes[corosync_id] = get_host_ip(ha_units[unit])
-    return ha_nodes
-
-
-def get_corosync_conf():
-    if config('prefer-ipv6'):
-        ip_version = 'ipv6'
-        bindnetaddr = hacluster.get_ipv6_network_address
-    else:
-        ip_version = 'ipv4'
-        bindnetaddr = hacluster.get_network_address
-    # NOTE(jamespage) use local charm configuration over any provided by
-    # principle charm
-    conf = {
-        'corosync_bindnetaddr':
-        bindnetaddr(config('corosync_bindiface')),
-        'corosync_mcastport': config('corosync_mcastport'),
-        'corosync_mcastaddr': config('corosync_mcastaddr'),
-        'ip_version': ip_version,
-        'ha_nodes': get_ha_nodes(),
-        'transport': get_transport(),
-        'debug': config('debug'),
-    }
-    if None not in conf.itervalues():
-        return conf
-
-    conf = {}
-
-    if config('netmtu'):
-        conf['netmtu'] = config('netmtu')
-
-    for relid in relation_ids('ha'):
-        for unit in related_units(relid):
-            bindiface = relation_get('corosync_bindiface',
-                                     unit, relid)
-            conf = {
-                'corosync_bindnetaddr': bindnetaddr(bindiface),
-                'corosync_mcastport': relation_get('corosync_mcastport',
-                                                   unit, relid),
-                'corosync_mcastaddr': config('corosync_mcastaddr'),
-                'ip_version': ip_version,
-                'ha_nodes': get_ha_nodes(),
-                'transport': get_transport(),
-                'debug': config('debug'),
-            }
-
-            if config('prefer-ipv6'):
-                conf['nodeid'] = get_corosync_id(local_unit())
-            if None not in conf.itervalues():
-                return conf
-    missing = [k for k, v in conf.iteritems() if v is None]
-    log('Missing required configuration: %s' % missing)
-    return None
-
-
-def emit_corosync_conf():
-    corosync_conf_context = get_corosync_conf()
-    if corosync_conf_context:
-        write_file(path=COROSYNC_CONF,
-                   content=render_template('corosync.conf',
-                                           corosync_conf_context))
-        return True
-    else:
-        return False
-
-
-def emit_base_conf():
-    corosync_default_context = {'corosync_enabled': 'yes'}
-    write_file(path=COROSYNC_DEFAULT,
-               content=render_template('corosync',
-                                       corosync_default_context))
-
-    corosync_key = config('corosync_key')
-    if corosync_key:
-        write_file(path=COROSYNC_AUTHKEY,
-                   content=b64decode(corosync_key),
-                   perms=0o400)
-        return True
-    else:
-        return False
-
->>>>>>> dbb79505
-
 @hooks.hook()
 def config_changed():
     if config('prefer-ipv6'):
@@ -209,7 +106,7 @@
     if not corosync_key:
         raise Exception('No Corosync key supplied, cannot proceed')
 
-    hacluster.enable_lsb_services('pacemaker')
+    enable_lsb_services('pacemaker')
 
     if configure_corosync():
         pcmk.wait_for_pcmk()
@@ -312,13 +209,13 @@
         for res_name, res_type in resources.iteritems():
             # disable the service we are going to put in HA
             if res_type.split(':')[0] == "lsb":
-                hacluster.disable_lsb_services(res_type.split(':')[1])
+                disable_lsb_services(res_type.split(':')[1])
                 if service_running(res_type.split(':')[1]):
                     service_stop(res_type.split(':')[1])
             elif (len(init_services) != 0 and
                   res_name in init_services and
                   init_services[res_name]):
-                hacluster.disable_upstart_services(init_services[res_name])
+                disable_upstart_services(init_services[res_name])
                 if service_running(init_services[res_name]):
                     service_stop(init_services[res_name])
             # Put the services in HA, if not already done so
@@ -421,15 +318,6 @@
     apt_purge(['corosync', 'pacemaker'], fatal=True)
 
 
-<<<<<<< HEAD
-=======
-def assert_charm_supports_ipv6():
-    """Check whether we are able to support charms ipv6."""
-    if lsb_release()['DISTRIB_CODENAME'].lower() < "trusty":
-        raise Exception("IPv6 is not supported in the charms for Ubuntu "
-                        "versions less than Trusty 14.04")
-
-
 @hooks.hook('nrpe-external-master-relation-joined',
             'nrpe-external-master-relation-changed')
 def update_nrpe_config():
@@ -483,7 +371,6 @@
     nrpe_setup.write()
 
 
->>>>>>> dbb79505
 if __name__ == '__main__':
     try:
         hooks.execute(sys.argv)
