#!/usr/bin/python

#
# Copyright 2012 Canonical Ltd.
#
# Authors:
#  Andres Rodriguez <andres.rodriguez@canonical.com>
#

import ast
import shutil
import sys
import time
import os
from base64 import b64decode

import maas as MAAS
import pcmk
import hacluster
import socket

from charmhelpers.core.hookenv import (
    log,
    relation_get,
    related_units,
    relation_ids,
    relation_set,
    unit_get,
    config,
    Hooks, UnregisteredHookError,
    local_unit,
)

from charmhelpers.core.host import (
    service_stop,
    service_start,
    service_restart,
    service_running,
<<<<<<< HEAD
    write_file,
    mkdir,
    file_hash
=======
    lsb_release
>>>>>>> 18ae01a2
)

from charmhelpers.fetch import (
    apt_install,
    apt_purge
)

from charmhelpers.contrib.hahelpers.cluster import (
    peer_units,
    oldest_peer
)

hooks = Hooks()

COROSYNC_CONF = '/etc/corosync/corosync.conf'
COROSYNC_DEFAULT = '/etc/default/corosync'
COROSYNC_AUTHKEY = '/etc/corosync/authkey'

COROSYNC_CONF_FILES = [
    COROSYNC_DEFAULT,
    COROSYNC_AUTHKEY,
    COROSYNC_CONF
]

PACKAGES = ['corosync', 'pacemaker', 'python-netaddr', 'ipmitool']


@hooks.hook()
def install():
    apt_install(PACKAGES, fatal=True)
    # NOTE(adam_g) rbd OCF only included with newer versions of
    # ceph-resource-agents. Bundle /w charm until we figure out a
    # better way to install it.
    mkdir('/usr/lib/ocf/resource.d/ceph')
    if not os.path.isfile('/usr/lib/ocf/resource.d/ceph/rbd'):
        shutil.copy('ocf/ceph/rbd', '/usr/lib/ocf/resource.d/ceph/rbd')


def get_corosync_conf():
<<<<<<< HEAD
    # NOTE(jamespage) use local charm configuration over any provided by
    # principle charm
    conf = {
        'corosync_bindnetaddr':
            hacluster.get_network_address(config('corosync_bindiface')),
        'corosync_mcastport': config('corosync_mcastport'),
        'corosync_mcastaddr': config('corosync_mcastaddr'),
    }
    if None not in conf.itervalues():
        return conf
=======
    conf = {}
    if config('prefer-ipv6'):
        ip_version = 'ipv6'
        bindnetaddr = hacluster.get_ipv6_network_address
    else:
        ip_version = 'ipv4'
        bindnetaddr = hacluster.get_network_address

>>>>>>> 18ae01a2
    for relid in relation_ids('ha'):
        for unit in related_units(relid):
            bindiface = relation_get('corosync_bindiface',
                                     unit, relid)
            conf = {
<<<<<<< HEAD
                'corosync_bindnetaddr':
                    hacluster.get_network_address(
                        relation_get('corosync_bindiface',
                                     unit, relid)
                    ),
=======
                'corosync_bindnetaddr': bindnetaddr(bindiface),
>>>>>>> 18ae01a2
                'corosync_mcastport': relation_get('corosync_mcastport',
                                                   unit, relid),
                'corosync_mcastaddr': config('corosync_mcastaddr'),
                'ip_version': ip_version,
            }

            if config('prefer-ipv6'):
                local_unit_no = int(local_unit().split('/')[1])
                # nodeid should not be 0
                conf['nodeid'] = local_unit_no + 1
                conf['netmtu'] = config('netmtu')

            if None not in conf.itervalues():
                return conf
    missing = [k for k, v in conf.iteritems() if v is None]
    log('Missing required configuration: %s' % missing)
    return None


def emit_corosync_conf():
    corosync_conf_context = get_corosync_conf()
    if corosync_conf_context:
        write_file(path=COROSYNC_CONF,
                   content=render_template('corosync.conf',
                                           corosync_conf_context))
        return True
    else:
        return False


def emit_base_conf():
    corosync_default_context = {'corosync_enabled': 'yes'}
    write_file(path=COROSYNC_DEFAULT,
               content=render_template('corosync',
                                       corosync_default_context))

    corosync_key = config('corosync_key')
    if corosync_key:
        write_file(path=COROSYNC_AUTHKEY,
                   content=b64decode(corosync_key),
                   perms=0o400)
        return True
    else:
        return False


@hooks.hook()
def config_changed():
    if config('prefer-ipv6'):
        assert_charm_supports_ipv6()

    corosync_key = config('corosync_key')
    if not corosync_key:
        log('CRITICAL',
            'No Corosync key supplied, cannot proceed')
        sys.exit(1)

    hacluster.enable_lsb_services('pacemaker')

    if configure_corosync():
        pcmk.wait_for_pcmk()
        configure_cluster_global()
        configure_monitor_host()
        configure_stonith()


@hooks.hook()
def upgrade_charm():
    install()


def restart_corosync():
    if service_running("pacemaker"):
        service_stop("pacemaker")
    service_restart("corosync")
    time.sleep(5)
    service_start("pacemaker")


def restart_corosync_on_change():
    '''Simple decorator to restart corosync if any of its config changes'''
    def wrap(f):
        def wrapped_f(*args):
            checksums = {}
            for path in COROSYNC_CONF_FILES:
                checksums[path] = file_hash(path)
            return_data = f(*args)
            # NOTE: this assumes that this call is always done around
            # configure_corosync, which returns true if configuration
            # files where actually generated
            if return_data:
                for path in COROSYNC_CONF_FILES:
                    if checksums[path] != file_hash(path):
                        restart_corosync()
                        break
            return return_data
        return wrapped_f
    return wrap


@restart_corosync_on_change()
def configure_corosync():
    log('Configuring and (maybe) restarting corosync')
    return emit_base_conf() and emit_corosync_conf()


def configure_monitor_host():
    '''Configure extra monitor host for better network failure detection'''
    log('Checking monitor host configuration')
    monitor_host = config('monitor_host')
    if monitor_host:
        if not pcmk.crm_opt_exists('ping'):
            log('Implementing monitor host'
                ' configuration (host: %s)' % monitor_host)
            monitor_interval = config('monitor_interval')
            cmd = 'crm -w -F configure primitive ping' \
                ' ocf:pacemaker:ping params host_list="%s"' \
                ' multiplier="100" op monitor interval="%s"' %\
                (monitor_host, monitor_interval)
            pcmk.commit(cmd)
            cmd = 'crm -w -F configure clone cl_ping ping' \
                ' meta interleave="true"'
            pcmk.commit(cmd)
        else:
            log('Reconfiguring monitor host'
                ' configuration (host: %s)' % monitor_host)
            cmd = 'crm -w -F resource param ping set host_list="%s"' %\
                monitor_host
    else:
        if pcmk.crm_opt_exists('ping'):
            log('Disabling monitor host configuration')
            pcmk.commit('crm -w -F resource stop ping')
            pcmk.commit('crm -w -F configure delete ping')


def configure_cluster_global():
    '''Configure global cluster options'''
    log('Applying global cluster configuration')
    if int(config('cluster_count')) >= 3:
        # NOTE(jamespage) if 3 or more nodes, then quorum can be
        # managed effectively, so stop if quorum lost
        log('Configuring no-quorum-policy to stop')
        cmd = "crm configure property no-quorum-policy=stop"
    else:
        # NOTE(jamespage) if less that 3 nodes, quorum not possible
        # so ignore
        log('Configuring no-quorum-policy to ignore')
        cmd = "crm configure property no-quorum-policy=ignore"
    pcmk.commit(cmd)

    cmd = 'crm configure rsc_defaults $id="rsc-options"' \
          ' resource-stickiness="100"'
    pcmk.commit(cmd)


def parse_data(relid, unit, key):
    '''Simple helper to ast parse relation data'''
    data = relation_get(key, unit, relid)
    if data:
        return ast.literal_eval(data)
    else:
        return {}


@hooks.hook('ha-relation-joined',
            'ha-relation-changed',
            'hanode-relation-joined',
            'hanode-relation-changed')
def configure_principle_cluster_resources():
    # Check that we are related to a principle and that
    # it has already provided the required corosync configuration
    if not get_corosync_conf():
        log('Unable to configure corosync right now, deferring configuration')
        return
    else:
        if relation_ids('hanode'):
            log('Ready to form cluster - informing peers')
            relation_set(relation_id=relation_ids('hanode')[0],
                         ready=True)
        else:
            log('Ready to form cluster, but not related to peers just yet')
            return

    # Check that there's enough nodes in order to perform the
    # configuration of the HA cluster
    if (len(get_cluster_nodes()) <
            int(config('cluster_count'))):
        log('Not enough nodes in cluster, deferring configuration')
        return

    relids = relation_ids('ha')
    if len(relids) == 1:  # Should only ever be one of these
        # Obtain relation information
        relid = relids[0]
        units = related_units(relid)
        if len(units) < 1:
            log('No principle unit found, deferring configuration')
            return
        unit = units[0]
        log('Parsing cluster configuration'
            ' using rid: {}, unit: {}'.format(relid, unit))
        resources = parse_data(relid, unit, 'resources')
        delete_resources = parse_data(relid, unit, 'delete_resources')
        resource_params = parse_data(relid, unit, 'resource_params')
        groups = parse_data(relid, unit, 'groups')
        ms = parse_data(relid, unit, 'ms')
        orders = parse_data(relid, unit, 'orders')
        colocations = parse_data(relid, unit, 'colocations')
        clones = parse_data(relid, unit, 'clones')
        init_services = parse_data(relid, unit, 'init_services')
    else:
        log('Related to {} ha services'.format(len(relids)))
        return

    if True in [ra.startswith('ocf:openstack')
                for ra in resources.itervalues()]:
        apt_install('openstack-resource-agents')
    if True in [ra.startswith('ocf:ceph')
                for ra in resources.itervalues()]:
        apt_install('ceph-resource-agents')

    # NOTE: this should be removed in 15.04 cycle as corosync
    # configuration should be set directly on subordinate
    configure_corosync()
    pcmk.wait_for_pcmk()
    configure_cluster_global()
    configure_monitor_host()
    configure_stonith()

    # Only configure the cluster resources
    # from the oldest peer unit.
    if oldest_peer(peer_units()):
        log('Deleting Resources')
        log(str(delete_resources))
        for res_name in delete_resources:
            if pcmk.crm_opt_exists(res_name):
                log('Stopping and deleting resource %s' % res_name)
                if pcmk.crm_res_running(res_name):
                    pcmk.commit('crm -w -F resource stop %s' % res_name)
                pcmk.commit('crm -w -F configure delete %s' % res_name)

        log('Configuring Resources')
        log(str(resources))
        for res_name, res_type in resources.iteritems():
            # disable the service we are going to put in HA
            if res_type.split(':')[0] == "lsb":
                hacluster.disable_lsb_services(res_type.split(':')[1])
                if service_running(res_type.split(':')[1]):
                    service_stop(res_type.split(':')[1])
            elif (len(init_services) != 0 and
                  res_name in init_services and
                  init_services[res_name]):
                hacluster.disable_upstart_services(init_services[res_name])
                if service_running(init_services[res_name]):
                    service_stop(init_services[res_name])
            # Put the services in HA, if not already done so
            # if not pcmk.is_resource_present(res_name):
            if not pcmk.crm_opt_exists(res_name):
                if res_name not in resource_params:
                    cmd = 'crm -w -F configure primitive %s %s' % (res_name,
                                                                   res_type)
                else:
                    cmd = 'crm -w -F configure primitive %s %s %s' % \
                        (res_name,
                         res_type,
                         resource_params[res_name])
                pcmk.commit(cmd)
                log('%s' % cmd)
                if config('monitor_host'):
                    cmd = 'crm -F configure location Ping-%s %s rule' \
                          ' -inf: pingd lte 0' % (res_name, res_name)
                    pcmk.commit(cmd)

        log('Configuring Groups')
        log(str(groups))
        for grp_name, grp_params in groups.iteritems():
            if not pcmk.crm_opt_exists(grp_name):
                cmd = 'crm -w -F configure group %s %s' % (grp_name,
                                                           grp_params)
                pcmk.commit(cmd)
                log('%s' % cmd)

        log('Configuring Master/Slave (ms)')
        log(str(ms))
        for ms_name, ms_params in ms.iteritems():
            if not pcmk.crm_opt_exists(ms_name):
                cmd = 'crm -w -F configure ms %s %s' % (ms_name, ms_params)
                pcmk.commit(cmd)
                log('%s' % cmd)

        log('Configuring Orders')
        log(str(orders))
        for ord_name, ord_params in orders.iteritems():
            if not pcmk.crm_opt_exists(ord_name):
                cmd = 'crm -w -F configure order %s %s' % (ord_name,
                                                           ord_params)
                pcmk.commit(cmd)
                log('%s' % cmd)

        log('Configuring Colocations')
        log(str(colocations))
        for col_name, col_params in colocations.iteritems():
            if not pcmk.crm_opt_exists(col_name):
                cmd = 'crm -w -F configure colocation %s %s' % (col_name,
                                                                col_params)
                pcmk.commit(cmd)
                log('%s' % cmd)

        log('Configuring Clones')
        log(str(clones))
        for cln_name, cln_params in clones.iteritems():
            if not pcmk.crm_opt_exists(cln_name):
                cmd = 'crm -w -F configure clone %s %s' % (cln_name,
                                                           cln_params)
                pcmk.commit(cmd)
                log('%s' % cmd)

        for res_name, res_type in resources.iteritems():
            if len(init_services) != 0 and res_name in init_services:
                # Checks that the resources are running and started.
                # Ensure that clones are excluded as the resource is
                # not directly controllable (dealt with below)
                # Ensure that groups are cleaned up as a whole rather
                # than as individual resources.
                if (res_name not in clones.values() and
                    res_name not in groups.values() and
                        not pcmk.crm_res_running(res_name)):
                    # Just in case, cleanup the resources to ensure they get
                    # started in case they failed for some unrelated reason.
                    cmd = 'crm resource cleanup %s' % res_name
                    pcmk.commit(cmd)

        for cl_name in clones:
            # Always cleanup clones
            cmd = 'crm resource cleanup %s' % cl_name
            pcmk.commit(cmd)

        for grp_name in groups:
            # Always cleanup groups
            cmd = 'crm resource cleanup %s' % grp_name
            pcmk.commit(cmd)

    for rel_id in relation_ids('ha'):
        relation_set(relation_id=rel_id,
                     clustered="yes")


def configure_stonith():
    if config('stonith_enabled') not in ['true', 'True', True]:
        log('Disabling STONITH')
        cmd = "crm configure property stonith-enabled=false"
        pcmk.commit(cmd)
    else:
        log('Enabling STONITH for all nodes in cluster.')
        # configure stontih resources for all nodes in cluster.
        # note: this is totally provider dependent and requires
        # access to the MAAS API endpoint, using endpoint and credentials
        # set in config.
        url = config('maas_url')
        creds = config('maas_credentials')
        if None in [url, creds]:
            log('maas_url and maas_credentials must be set'
                ' in config to enable STONITH.')
            sys.exit(1)

        maas = MAAS.MAASHelper(url, creds)
        nodes = maas.list_nodes()
        if not nodes:
            log('Could not obtain node inventory from '
                'MAAS @ %s.' % url)
            sys.exit(1)

        cluster_nodes = pcmk.list_nodes()
        for node in cluster_nodes:
            rsc, constraint = pcmk.maas_stonith_primitive(nodes, node)
            if not rsc:
                log('Failed to determine STONITH primitive for node'
                    ' %s' % node)
                sys.exit(1)

            rsc_name = str(rsc).split(' ')[1]
            if not pcmk.is_resource_present(rsc_name):
                log('Creating new STONITH primitive %s.' %
                    rsc_name)
                cmd = 'crm -F configure %s' % rsc
                pcmk.commit(cmd)
                if constraint:
                    cmd = 'crm -F configure %s' % constraint
                    pcmk.commit(cmd)
            else:
                log('STONITH primitive already exists '
                    'for node.')

        cmd = "crm configure property stonith-enabled=true"
        pcmk.commit(cmd)


def get_cluster_nodes():
    hosts = []
    hosts.append(unit_get('private-address'))
    for relid in relation_ids('hanode'):
        for unit in related_units(relid):
            if relation_get('ready',
                            rid=relid,
                            unit=unit):
                hosts.append(relation_get('private-address',
                                          unit, relid))
    hosts.sort()
    return hosts

TEMPLATES_DIR = 'templates'

try:
    import jinja2
except ImportError:
    apt_install('python-jinja2', fatal=True)
    import jinja2


def render_template(template_name, context, template_dir=TEMPLATES_DIR):
    templates = jinja2.Environment(
        loader=jinja2.FileSystemLoader(template_dir)
    )
    template = templates.get_template(template_name)
    return template.render(context)


<<<<<<< HEAD
@hooks.hook()
def stop():
    cmd = 'crm -w -F node delete %s' % socket.gethostname()
    pcmk.commit(cmd)
    apt_purge(['corosync', 'pacemaker'], fatal=True)
=======
def assert_charm_supports_ipv6():
    """Check whether we are able to support charms ipv6."""
    if lsb_release()['DISTRIB_CODENAME'].lower() < "trusty":
        raise Exception("IPv6 is not supported in the charms for Ubuntu "
                        "versions less than Trusty 14.04")
>>>>>>> 18ae01a2


if __name__ == '__main__':
    try:
        hooks.execute(sys.argv)
    except UnregisteredHookError as e:
        log('Unknown hook {} - skipping.'.format(e))<|MERGE_RESOLUTION|>--- conflicted
+++ resolved
@@ -36,13 +36,10 @@
     service_start,
     service_restart,
     service_running,
-<<<<<<< HEAD
     write_file,
     mkdir,
-    file_hash
-=======
+    file_hash,
     lsb_release
->>>>>>> 18ae01a2
 )
 
 from charmhelpers.fetch import (
@@ -82,41 +79,32 @@
 
 
 def get_corosync_conf():
-<<<<<<< HEAD
+    if config('prefer-ipv6'):
+        ip_version = 'ipv6'
+        bindnetaddr = hacluster.get_ipv6_network_address
+    else:
+        ip_version = 'ipv4'
+        bindnetaddr = hacluster.get_network_address
+
     # NOTE(jamespage) use local charm configuration over any provided by
     # principle charm
     conf = {
         'corosync_bindnetaddr':
-            hacluster.get_network_address(config('corosync_bindiface')),
+	        bindnetaddr(config('corosync_bindiface')),
         'corosync_mcastport': config('corosync_mcastport'),
         'corosync_mcastaddr': config('corosync_mcastaddr'),
+        'ip_version': ip_version,
     }
     if None not in conf.itervalues():
         return conf
-=======
+
     conf = {}
-    if config('prefer-ipv6'):
-        ip_version = 'ipv6'
-        bindnetaddr = hacluster.get_ipv6_network_address
-    else:
-        ip_version = 'ipv4'
-        bindnetaddr = hacluster.get_network_address
-
->>>>>>> 18ae01a2
     for relid in relation_ids('ha'):
         for unit in related_units(relid):
             bindiface = relation_get('corosync_bindiface',
                                      unit, relid)
             conf = {
-<<<<<<< HEAD
-                'corosync_bindnetaddr':
-                    hacluster.get_network_address(
-                        relation_get('corosync_bindiface',
-                                     unit, relid)
-                    ),
-=======
                 'corosync_bindnetaddr': bindnetaddr(bindiface),
->>>>>>> 18ae01a2
                 'corosync_mcastport': relation_get('corosync_mcastport',
                                                    unit, relid),
                 'corosync_mcastaddr': config('corosync_mcastaddr'),
@@ -544,19 +532,18 @@
     return template.render(context)
 
 
-<<<<<<< HEAD
 @hooks.hook()
 def stop():
     cmd = 'crm -w -F node delete %s' % socket.gethostname()
     pcmk.commit(cmd)
     apt_purge(['corosync', 'pacemaker'], fatal=True)
-=======
+
+
 def assert_charm_supports_ipv6():
     """Check whether we are able to support charms ipv6."""
     if lsb_release()['DISTRIB_CODENAME'].lower() < "trusty":
         raise Exception("IPv6 is not supported in the charms for Ubuntu "
                         "versions less than Trusty 14.04")
->>>>>>> 18ae01a2
 
 
 if __name__ == '__main__':
