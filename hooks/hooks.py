--- conflicted
+++ resolved
@@ -46,12 +46,7 @@
                 'corosync_mcastport': utils.relation_get('corosync_mcastport',
                                                          unit, relid),
                 'corosync_mcastaddr': utils.config_get('corosync_mcastaddr'),
-<<<<<<< HEAD
                 }
-=======
-                'corosync_pcmk_ver': utils.config_get('corosync_pcmk_ver'),
-            }
->>>>>>> 2322becd
             if None not in conf.itervalues():
                 return conf
     missing = [k for k, v in conf.iteritems() if v is None]
