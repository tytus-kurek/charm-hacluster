import mock
import os
import re
import shutil
import tempfile
import unittest

import utils


def write_file(path, content, *args, **kwargs):
    with open(path, 'w') as f:
        f.write(content)
        f.flush()


@mock.patch.object(utils, 'log', lambda *args, **kwargs: None)
@mock.patch.object(utils, 'write_file', write_file)
class UtilsTestCase(unittest.TestCase):

    def setUp(self):
        self.tmpdir = tempfile.mkdtemp()
        utils.COROSYNC_CONF = os.path.join(self.tmpdir, 'corosync.conf')

    def tearDown(self):
        shutil.rmtree(self.tmpdir)

    @mock.patch.object(utils, 'get_ha_nodes', lambda *args: {'1': '10.0.0.1'})
    @mock.patch.object(utils, 'relation_get')
    @mock.patch.object(utils, 'related_units')
    @mock.patch.object(utils, 'relation_ids')
    @mock.patch.object(utils, 'get_network_address')
    @mock.patch.object(utils, 'config')
    def check_debug(self, enabled, mock_config, get_network_address,
                    relation_ids, related_units, relation_get):
        cfg = {'debug': enabled,
               'prefer-ipv6': False,
               'corosync_mcastport': '1234',
               'corosync_transport': 'udpu',
               'corosync_mcastaddr': 'corosync_mcastaddr'}

        def c(k):
            return cfg.get(k)

        mock_config.side_effect = c
        get_network_address.return_value = "127.0.0.1"
        relation_ids.return_value = ['foo:1']
        related_units.return_value = ['unit-machine-0']
        relation_get.return_value = 'iface'

        conf = utils.get_corosync_conf()

        if enabled:
            self.assertEqual(conf['debug'], enabled)
        else:
            self.assertFalse('debug' in conf)

        self.assertTrue(utils.emit_corosync_conf())

        with open(utils.COROSYNC_CONF) as fd:
            content = fd.read()
            if enabled:
                pattern = 'debug: on\n'
            else:
                pattern = 'debug: off\n'

            matches = re.findall(pattern, content, re.M)
            self.assertEqual(len(matches), 2, str(matches))

    def test_debug_on(self):
        self.check_debug(True)

    def test_debug_off(self):
        self.check_debug(False)

    @mock.patch.object(utils, 'config')
    def test_get_transport(self, mock_config):
        mock_config.return_value = 'udp'
        self.assertEqual('udp', utils.get_transport())

        mock_config.return_value = 'udpu'
        self.assertEqual('udpu', utils.get_transport())

        mock_config.return_value = 'hafu'
        self.assertRaises(ValueError, utils.get_transport)

<<<<<<< HEAD
    def test_nulls(self):
        self.assertEquals(utils.nulls({'a': '', 'b': None, 'c': False}),
                          ['a', 'b'])
=======
    @mock.patch.object(utils, 'local_unit', lambda *args: 'hanode/0')
    @mock.patch.object(utils, 'get_ipv6_addr')
    @mock.patch.object(utils, 'get_host_ip')
    @mock.patch.object(utils.utils, 'is_ipv6', lambda *args: None)
    @mock.patch.object(utils, 'get_corosync_id', lambda u: "%s-cid" % (u))
    @mock.patch.object(utils, 'peer_ips', lambda *args, **kwargs:
                       {'hanode/1': '10.0.0.2'})
    @mock.patch.object(utils, 'unit_get')
    @mock.patch.object(utils, 'config')
    def test_get_ha_nodes(self, mock_config, mock_unit_get, mock_get_host_ip,
                          mock_get_ipv6_addr):
        mock_get_host_ip.side_effect = lambda host: host

        def unit_get(key):
            return {'private-address': '10.0.0.1'}.get(key)

        mock_unit_get.side_effect = unit_get

        def config(key):
            return {'prefer-ipv6': False}.get(key)

        mock_config.side_effect = config
        nodes = utils.get_ha_nodes()
        self.assertEqual(nodes, {'hanode/0-cid': '10.0.0.1',
                                 'hanode/1-cid': '10.0.0.2'})

        self.assertTrue(mock_get_host_ip.called)
        self.assertFalse(mock_get_ipv6_addr.called)

    @mock.patch.object(utils, 'local_unit', lambda *args: 'hanode/0')
    @mock.patch.object(utils, 'get_ipv6_addr')
    @mock.patch.object(utils, 'get_host_ip')
    @mock.patch.object(utils.utils, 'is_ipv6')
    @mock.patch.object(utils, 'get_corosync_id', lambda u: "%s-cid" % (u))
    @mock.patch.object(utils, 'peer_ips', lambda *args, **kwargs:
                       {'hanode/1': '2001:db8:1::2'})
    @mock.patch.object(utils, 'unit_get')
    @mock.patch.object(utils, 'config')
    def test_get_ha_nodes_ipv6(self, mock_config, mock_unit_get, mock_is_ipv6,
                               mock_get_host_ip, mock_get_ipv6_addr):
        mock_get_ipv6_addr.return_value = '2001:db8:1::1'
        mock_get_host_ip.side_effect = lambda host: host

        def unit_get(key):
            return {'private-address': '10.0.0.1'}.get(key)

        mock_unit_get.side_effect = unit_get

        def config(key):
            return {'prefer-ipv6': True}.get(key)

        mock_config.side_effect = config
        nodes = utils.get_ha_nodes()
        self.assertEqual(nodes, {'hanode/0-cid': '2001:db8:1::1',
                                 'hanode/1-cid': '2001:db8:1::2'})

        self.assertFalse(mock_get_host_ip.called)
        self.assertTrue(mock_get_ipv6_addr.called)
>>>>>>> 3c676414
<|MERGE_RESOLUTION|>--- conflicted
+++ resolved
@@ -84,11 +84,10 @@
         mock_config.return_value = 'hafu'
         self.assertRaises(ValueError, utils.get_transport)
 
-<<<<<<< HEAD
     def test_nulls(self):
         self.assertEquals(utils.nulls({'a': '', 'b': None, 'c': False}),
                           ['a', 'b'])
-=======
+
     @mock.patch.object(utils, 'local_unit', lambda *args: 'hanode/0')
     @mock.patch.object(utils, 'get_ipv6_addr')
     @mock.patch.object(utils, 'get_host_ip')
@@ -146,5 +145,4 @@
                                  'hanode/1-cid': '2001:db8:1::2'})
 
         self.assertFalse(mock_get_host_ip.called)
-        self.assertTrue(mock_get_ipv6_addr.called)
->>>>>>> 3c676414
+        self.assertTrue(mock_get_ipv6_addr.called)